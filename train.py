import random
import os
from datetime import datetime

import wandb
import torch

from peft import LoraConfig, TaskType, get_peft_model
from accelerate import Accelerator
from accelerate import DistributedDataParallelKwargs

from gato.utils.typed_argparser import TypedArgumentParser
from gato.training.arguments import TrainingArgs
from gato.policy.gato_policy import GatoPolicy
from gato.envs.setup_env import load_envs
from gato.training.trainer import Trainer
from gato.training.schedulers import get_linear_warmup_cosine_decay_scheduler
from gato.tasks.control_task import ControlTask
from gato.tasks.text_task import TextTask
from gato.tasks.caption_task import CaptionTask
from gato.tasks.vqa_task import VqaTask


def main(args):
    ddp_kwargs = DistributedDataParallelKwargs(find_unused_parameters=True)
<<<<<<< HEAD
    if args.use_wandb:
        log_with = 'wandb'
    else:
        log_with = None
    accelerator = Accelerator(
        cpu=args.cpu,
        mixed_precision=args.mixed_precision,
        split_batches=True,
        gradient_accumulation_steps=args.gradient_accumulation_steps,
        kwargs_handlers=[ddp_kwargs],
        log_with=log_with,
    )
=======
    accelerator = Accelerator(cpu=args.cpu, mixed_precision=args.mixed_precision, split_batches=True, gradient_accumulation_steps=args.gradient_accumulation_steps, kwargs_handlers=[ddp_kwargs])
>>>>>>> 0bf709e4
    args.device = accelerator.device.type

    exp_date = datetime.now().strftime('%y-%m-%d_%H-%M-%S')
    exp_name = f'neko-gato_{exp_date}'

    tasks = []
    # add control datasets and env
    envs, control_datasets = load_envs(args.control_datasets) # Load Minari datasets and corresponding Gym environments
    for env, dataset in zip(envs, control_datasets):
        task = ControlTask(
            env.unwrapped.spec.id,
            env,
            dataset,
            args = args,
            context_len = args.sequence_length,
            training_prompt_len_proportion=args.prompt_len_proportion,
            share_prompt_episodes = not args.unique_prompt_episodes,
            top_k_prompting = args.top_k
        )
        tasks.append(task)
    
    if len(args.text_datasets) > 0:
        # add text datasets
        tasks.append(TextTask(args.text_datasets, args.text_datasets_paths, args.sequence_length, tokenizer_model=args.tokenizer_model_name))
    else:
        assert (args.text_prop == 0), 'text_prop must be 0 if no text datasets are specified'
 
    if len(args.caption_dataset) > 0:
        # add caption datasets
        tasks.append(CaptionTask(args.tokenizer_model_name, args.caption_dataset, args.caption_train_data, args.caption_test_data, args.test_data_prop))
    else:
        assert (args.caption_prop == 0), 'caption_prop must be 0 if no text datasets are specified'
    
    if len(args.vqa_dataset) > 0:
        # add vqa datasets
        tasks.append(VqaTask(args.tokenizer_model_name, 
                             args.vqa_dataset, args.vqa_train_data, args.vqa_test_data, 
                             args.train_img_name_prefix, args.train_img_file_name_len, 
                             args.test_img_name_prefix, args.test_img_file_name_len, 
                             args.questions_file, args.annotations_file))
    else:
        assert (args.vqa_prop == 0), 'vqa_prop must be 0 if no text datasets are specified'


    model = GatoPolicy(
        device=args.device,
        embed_dim=args.embed_dim,
        layers=args.layers,
        heads=args.heads,
        dropout=args.dropout,
        mu=args.mu,
        M=args.M,
        patch_size=args.patch_size,
        resid_mid_channels=args.resid_mid_channels,
        continuous_tokens=args.continuous_tokens,
        discrete_tokens=args.discrete_tokens,
        context_len=args.sequence_length,
        use_patch_pos_encoding=not args.disable_patch_pos_encoding,
        use_pos_encoding=not args.disable_inner_pos_encoding,
        activation_fn=args.activation_fn,
        pretrained_lm=args.pretrained_lm,
        flash=args.flash,
        tokenizer_model_name=args.tokenizer_model_name,
        pad_seq=args.pad_seq,
    )
    args.embed_dim = model.embed_dim
    model = accelerator.prepare(model)
    
    if args.lora:
        assert args.pretrained_lm is not None, 'Must specify pretrained LM for LORA'
        peft_config = LoraConfig(task_type=TaskType.CAUSAL_LM, inference_mode=False, r=args.lora_r, lora_alpha=args.lora_alpha, lora_dropout=args.lora_dropout)
        model.transformer = get_peft_model(model.transformer, peft_config)

    if args.init_checkpoint is not None:
        with accelerator.main_process_first():
            print('Loading model from checkpoint:', args.init_checkpoint)
            model.load_state_dict(torch.load(args.init_checkpoint, map_location=args.device))

    # print trainable parameters
    params = sum(p.numel() for p in model.parameters() if p.requires_grad)
    print('Trainable Parameters:', '{}M'.format(params / 1e6))
    args.trainable_params = params


    model.device = args.device

    optimizer = torch.optim.AdamW(
        model.parameters(),
        lr=args.learning_rate,
        betas=(args.beta_1, args.beta_2),
        eps=args.adam_eps,
        weight_decay=args.weight_decay,
    )

    # Setup scheduler
    scheduler = get_linear_warmup_cosine_decay_scheduler(optimizer, args.warmup_steps, args.training_steps, base_lr=args.learning_rate, init_lr=args.init_lr, min_lr=args.learning_rate / args.min_factor, cosine_decay=not args.disable_cosine_decay)

    # setup up Accelerate, without dataloader:
    #model, optimizer, scheduler = accelerator.prepare(model, optimizer, scheduler)
    optimizer, scheduler = accelerator.prepare(optimizer, scheduler)

    if args.use_wandb:
        accelerator.init_trackers(args.wandb_project, init_kwargs={'wandb': {'name': exp_name, 'config': args}})
    else:
        accelerator.init_trackers('')

    # Create save dir if does not exist
    if args.save_model and not os.path.exists(args.save_dir):
        os.makedirs(args.save_dir)
    trainer = Trainer(
        model = model,
        optimizer = optimizer,
        scheduler = scheduler,
        accelerator = accelerator,
        tasks = tasks,
        exp_name = exp_name,
        args=args
    )
    trainer.train()

if __name__ == '__main__':
    parser = TypedArgumentParser(TrainingArgs)
    (args,) = parser.parse_args_into_dataclasses()

    # Checks
    assert args.training_steps % args.log_eval_freq == 0, 'training_steps must be divisible by eval_freq'
    assert args.training_steps > args.warmup_steps, 'training_steps must be greater than warmup_steps'
    assert args.learning_rate > args.init_lr, 'learning_rate must be greater than init_lr'

    # make sure proportions are between 0 and 1
    assert 0 <= args.prompt_ep_proportion <= 1, 'prompt_ep_proportion must be between 0 and 1'
    assert 0 <= args.prompt_len_proportion <= 1, 'prompt_len_proportion must be between 0 and 1'
    main(args)<|MERGE_RESOLUTION|>--- conflicted
+++ resolved
@@ -23,7 +23,6 @@
 
 def main(args):
     ddp_kwargs = DistributedDataParallelKwargs(find_unused_parameters=True)
-<<<<<<< HEAD
     if args.use_wandb:
         log_with = 'wandb'
     else:
@@ -36,9 +35,6 @@
         kwargs_handlers=[ddp_kwargs],
         log_with=log_with,
     )
-=======
-    accelerator = Accelerator(cpu=args.cpu, mixed_precision=args.mixed_precision, split_batches=True, gradient_accumulation_steps=args.gradient_accumulation_steps, kwargs_handlers=[ddp_kwargs])
->>>>>>> 0bf709e4
     args.device = accelerator.device.type
 
     exp_date = datetime.now().strftime('%y-%m-%d_%H-%M-%S')
