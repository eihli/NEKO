import argparse
import random
import os

import wandb
import torch

<<<<<<< HEAD
from peft import LoraConfig, TaskType, get_peft_model
=======
from accelerate import Accelerator
>>>>>>> 1b307683

from gato.utils.utils import DotDict
from gato.policy.gato_policy import GatoPolicy
from gato.envs.setup_env import load_envs
from gato.training.trainer import Trainer
from gato.tasks.control_task import ControlTask


def main(args):
    accelerator = Accelerator(cpu=args.cpu, mixed_precision=args.mixed_precision)
    device = accelerator.device
    args.device = accelerator.device

    exp_id = random.randint(int(1e5), int(1e6) - 1)
    exp_name = f'gato-control-{exp_id}'

    envs, datasets = load_envs(args.datasets) # Load Minari datasets and corresponding Gym environments

    tasks = []
    for env, dataset in zip(envs, datasets):
        task = ControlTask(
            env.unwrapped.spec.id, 
            env, 
            dataset,
            args = args,
            context_len = args.sequence_length,
            training_prompt_len_proportion=args.prompt_len_proportion,
            share_prompt_episodes = not args.unique_prompt_episodes,
            top_k_prompting = args.top_k
        )
        tasks.append(task)

    model = GatoPolicy(
        device=args.device,
        embed_dim=args.embed_dim,
        layers=args.layers,
        heads=args.heads,
        dropout=args.dropout,
        mu=args.mu,
        M=args.M,
        patch_size=args.patch_size,
        resid_mid_channels=args.resid_mid_channels,
        continuous_tokens=args.continuous_tokens,
        discrete_tokens=args.discrete_tokens,
        context_len=args.sequence_length,
        use_patch_pos_encoding=not args.disable_patch_pos_encoding,
        use_pos_encoding=not args.disable_inner_pos_encoding,
        activation_fn=args.activation_fn,
        pretrained_lm=args.pretrained_lm,
    )
    args.embed_dim = model.embed_dim
    
    if args.lora:
        assert args.pretrained_lm is not None, 'Must specify pretrained LM for LORA'
        peft_config = LoraConfig(task_type=TaskType.CAUSAL_LM, inference_mode=False, r=args.lora_r, lora_alpha=args.lora_alpha, lora_dropout=args.lora_dropout)
        model.transformer = get_peft_model(model.transformer, peft_config)

    if args.init_checkpoint is not None:
        print('Loading model from checkpoint:', args.init_checkpoint)
        model.load_state_dict(torch.load(args.init_checkpoint, map_location=args.device))

    # print trainable parameters
    params = sum(p.numel() for p in model.parameters() if p.requires_grad)
    print('Trainable Parameters:', '{}M'.format(params / 1e6))
    args.trainable_params = params

<<<<<<< HEAD

    model = model.to(args.device)
=======
    #model = model.to(args.device)
>>>>>>> 1b307683
    model.device = args.device

    optimizer = torch.optim.AdamW(
        model.parameters(),
        lr=args.learning_rate,
        betas=(args.beta_1, args.beta_2),
        eps=args.adam_eps,
        weight_decay=args.weight_decay,
    )

    # setup up Accelerate, without dataloader:
    model, optimizer = accelerator.prepare(model, optimizer)

    if args.use_wandb:
        wandb.init(
            name = exp_name,
            project=args.wandb_project,
            config=args,
        )

    # Create save dir if does not exist
    if args.save_model and not os.path.exists(args.save_dir):
        os.makedirs(args.save_dir)

    trainer = Trainer(
        model = model,
        optimizer = optimizer,
        accelerator = accelerator,
        tasks = tasks,
        exp_name = exp_name,
        args=args
    )

    trainer.train()


if __name__ == '__main__':
    parser = argparse.ArgumentParser()

    # Accelerate args
    parser.add_argument('--cpu', action='store_true', default=False)
    parser.add_argument(
        "--mixed_precision",
        type=str,
        default=None,
        choices=["no", "fp16", "bf16", "fp8"],
        help="Whether to use mixed precision. Choose"
        "between fp16 and bf16 (bfloat16). Bf16 requires PyTorch >= 1.10."
        "and an Nvidia Ampere GPU.",
    )

    # Input & tokenization
    parser.add_argument('--sequence_length', '-k', type=int, default=1024) # number of tokens in seq
    parser.add_argument('--patch_size', type=int, default=16) # image patch size
    parser.add_argument('--resid_mid_channels', type=int, default=128) # number of channels in residual MLP
    parser.add_argument('--num_groups', type=int, default=32) # GroupNorm groups in ResNet
    parser.add_argument('--patch_position_vocab_size', type=int, default=128)
    parser.add_argument('--disable_patch_pos_encoding', action='store_true', default=False)
    parser.add_argument('--disable_inner_pos_encoding', action='store_true', default=False)

    parser.add_argument('--mu','-mu', type=int, default=100) # mu-law encoding
    parser.add_argument('--M', '-M', type=int, default=256) 

    #parser.add_argument('--vocab_size', type=int, default=32000) # number of tokens from SentencePiece
    parser.add_argument('--continuous_tokens', type=int, default=1024) # number of tokens for continuous values (e.g. actions, observations)
    parser.add_argument('--discrete_tokens', type=int, default=1024) # number of discrete action tokens

    # transformer architecture hyperparameters
    parser.add_argument('--pretrained_lm', type=str, default=None) # Init with pretrained LM override embed_dim, layers, heads, activation_fn
    parser.add_argument('--init_checkpoint', type=str, default=None) # Will not override architecture, only load weights from Gato checkpoint

    parser.add_argument('--embed_dim', type=int, default=768)
    parser.add_argument('--layers', type=int, default=8)
    parser.add_argument('--heads', type=int, default=24)
    parser.add_argument('--activation_fn', type=str, default='gelu')
    #parser.add_argument('--activation_fn', type=str, default='geglu')

    # PEFT hyperparameters
    parser.add_argument('--lora', action='store_true', default=False)
    parser.add_argument('--lora_r', type=int, default=8)
    parser.add_argument('--lora_alpha', type=int, default=32)
    parser.add_argument('--lora_dropout', type=float, default=0.1)

    # training hyperparameters
    parser.add_argument('--gradient_accumulation_steps', type=int, default=1) # simulate larger batch size
    parser.add_argument('--batch_size', type=int, default=512)
    parser.add_argument('--dropout', type=float, default=0.1)

    parser.add_argument('--beta_1', type=float, default=0.9)
    parser.add_argument('--beta_2', type=float, default=0.95)
    parser.add_argument('--adam_eps', type=float, default=1e-8)
    parser.add_argument('--weight_decay', type=float, default=0.1)

    parser.add_argument('--grad_norm_clip', type=float, default=1.0)
    parser.add_argument('--disable_grad_clip', action='store_true', default=False)

    parser.add_argument('--warmup_steps', type=int, default=15000)
    parser.add_argument('--init_lr', type=float, default=1e-7) # starting LR for warmup
    parser.add_argument('--learning_rate', '-lr',type=float, default=1e-4) # the maximum LR after warmup
    
    parser.add_argument('--min_factor', type=float, default=10.0) # the minimum LR factor, e.g. w/ 10, base 1e-4 -> 1e-5 for Cosine Decay
    parser.add_argument('--disable_cosine_decay', action='store_true', default=False) # disable cosine decay

    parser.add_argument('--training_steps', type=int, default=1_000_000)
    parser.add_argument('--log_eval_freq', type=int, default=100_000)


    # evaluation
    parser.add_argument('--eval_episodes', type=int, default=10)
    parser.add_argument('--eval_mode', type=str, default='deterministic', choices=['deterministic', 'stochastic'])
    parser.add_argument('--promptless_eval', action='store_true', default=False)

    # datasets / envs
    parser.add_argument('--datasets', type=str, nargs='+', default=['d4rl_halfcheetah-expert-v2'])

    # params for sampling from datasets
    parser.add_argument('--prompt_ep_proportion', type=float, default=0.25) # proportion of episodes that are prompted
    parser.add_argument('--prompt_len_proportion', type=float, default=0.5) # proportion of context consumed by prompt
    parser.add_argument('--unique_prompt_episodes', default=False, action='store_true')
    parser.add_argument('--top_k', type=int, default=None) # sample prompts only from top k episodes

    # logging
    parser.add_argument('--use_wandb', '-w', action='store_true', default=False)
    parser.add_argument('--wandb_project', type=str, default='gato-control')

    # saving
    parser.add_argument('--save_model', action='store_true', default=False)
    parser.add_argument('--save_mode', type=str, default='last', choices=['checkpoint', 'last']) # Checkpoit saves model every after each log_eval_freq steps
    parser.add_argument('--save_dir', type=str, default='models')
    
    args = parser.parse_args()
    args = DotDict(vars(args))

    # Checks
    assert args.training_steps % args.log_eval_freq == 0, 'training_steps must be divisible by eval_freq'
    assert args.training_steps > args.warmup_steps, 'training_steps must be greater than warmup_steps'
    assert args.learning_rate > args.init_lr, 'learning_rate must be greater than init_lr'

    # make sure proportions are between 0 and 1
    assert 0 <= args.prompt_ep_proportion <= 1, 'prompt_ep_proportion must be between 0 and 1'
    assert 0 <= args.prompt_len_proportion <= 1, 'prompt_len_proportion must be between 0 and 1'


    main(args)<|MERGE_RESOLUTION|>--- conflicted
+++ resolved
@@ -5,11 +5,8 @@
 import wandb
 import torch
 
-<<<<<<< HEAD
 from peft import LoraConfig, TaskType, get_peft_model
-=======
 from accelerate import Accelerator
->>>>>>> 1b307683
 
 from gato.utils.utils import DotDict
 from gato.policy.gato_policy import GatoPolicy
@@ -76,12 +73,9 @@
     print('Trainable Parameters:', '{}M'.format(params / 1e6))
     args.trainable_params = params
 
-<<<<<<< HEAD
 
     model = model.to(args.device)
-=======
     #model = model.to(args.device)
->>>>>>> 1b307683
     model.device = args.device
 
     optimizer = torch.optim.AdamW(
