--- conflicted
+++ resolved
@@ -47,8 +47,6 @@
             top_k_prompting = args.top_k
         )
         tasks.append(task)
-<<<<<<< HEAD
-=======
     
     if len(args.text_datasets) > 0:
         # add text datasets
@@ -56,7 +54,6 @@
     else:
         assert (args.text_prop == 0), 'text_prop must be 0 if no text datasets are specified'
 
->>>>>>> 3392819d
     model = GatoPolicy(
         device=args.device,
         embed_dim=args.embed_dim,
@@ -218,12 +215,9 @@
     parser.add_argument('--eval_episodes', type=int, default=10)
     parser.add_argument('--eval_mode', type=str, default='deterministic', choices=['deterministic', 'stochastic'])
     parser.add_argument('--promptless_eval', action='store_true', default=False)
-<<<<<<< HEAD
-    parser.add_argument('--max_eval_len', type=int, default=None) # default unbounded
-=======
     parser.add_argument('--eval_text_num_examples', type=int, default=100)
     parser.add_argument('--eval_text_log_examples', action='store_true', default=False) # for debugging if you wish to show predictions from model in eval for text
->>>>>>> 3392819d
+    parser.add_argument('--max_eval_len', type=int, default=None) # default unbounded
 
     # datasets / envs
     parser.add_argument('--control_datasets', type=str, nargs='+', default=[])
