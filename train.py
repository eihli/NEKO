--- conflicted
+++ resolved
@@ -68,18 +68,12 @@
         activation_fn=args.activation_fn,
         pretrained_lm=args.pretrained_lm,
         flash=args.flash,
-<<<<<<< HEAD
-        tokenizer_model_name=args.tokenizer_model_name
-    )
-    args.embed_dim = model.embed_dim
-
-=======
+        tokenizer_model_name=args.tokenizer_model_name,
         pad_seq=args.pad_seq,
     )
     args.embed_dim = model.embed_dim
     model = accelerator.prepare(model)
     
->>>>>>> 0f4f7d2c
     if args.lora:
         assert args.pretrained_lm is not None, 'Must specify pretrained LM for LORA'
         peft_config = LoraConfig(task_type=TaskType.CAUSAL_LM, inference_mode=False, r=args.lora_r, lora_alpha=args.lora_alpha, lora_dropout=args.lora_dropout)
