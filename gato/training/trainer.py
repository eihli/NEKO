--- conflicted
+++ resolved
@@ -115,7 +115,9 @@
     def train_step(self):
         logs = {}
         logs['training/learning_rate'] = self.scheduler.get_lr()[0] # store LR at current step
-<<<<<<< HEAD
+        # Build training batch
+        start_time = time.time()
+        logs['time/sample_batch'] = time.time() - start_time
 
         # Calculate text and control batch sizes based on text_prop
         text_batch_size = int(self.args.text_prop * self.args.batch_size)
@@ -128,12 +130,6 @@
         # Combine the batches
         combined_batch_dicts = text_batch_dicts + control_batch_dicts
 
-=======
-        # Build training batch
-        start_time = time.time()
-        batch_dicts = self.sample_control_batch(self.args.batch_size)
-        logs['time/sample_batch'] = time.time() - start_time
->>>>>>> 417b5265
         with self.accelerator.accumulate(self.model):
             # Compute loss and update model
             logits, loss = self.model.forward(inputs = combined_batch_dicts, compute_loss=True)
@@ -191,5 +187,4 @@
             # sample episodes from dataset
             if total_task_batch_size > 0:
                 task_episode_dicts = task.sample_batch(task_vanilla_batch_size, task_prompted_batch_sizes, self.device, max_tokens=self.args.sequence_length)
-                batch_dicts.extend(task_episode_dicts)
         return batch_dicts