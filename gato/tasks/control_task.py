from __future__ import annotations
from typing import TYPE_CHECKING

import gymnasium as gym
import numpy as np
import torch
import minari
from minari.dataset.minari_dataset import EpisodeData
from gato.tasks.task import Task

if TYPE_CHECKING:
    from gato.policy.gato_policy import GatoPolicy

supported_spaces = [
    gym.spaces.Box,
    gym.spaces.Discrete,
]

def tokens_per_space(space):
    if type(space) == gym.spaces.Box:
        return space.shape[0]
    elif type(space) == gym.spaces.Discrete:
        return 1
    else:
        raise NotImplementedError(f'Unsupported space: {space}')
    
   
class ControlTask(Task):
    def __init__(
            self,
<<<<<<< HEAD
            env_name: str,
=======
            env_name: str, 
>>>>>>> ad0cb374
            env: gym.Env, 
            dataset: minari.MinariDataset, 
            context_len: int,
            args,
            training_prompt_len_proportion=0.5, 
            share_prompt_episodes=True,
            top_k_prompting=None
        ):
<<<<<<< HEAD
        super().__init__()
=======
        super().__init__(TaskTypeEnum.CONTROL.value)
>>>>>>> ad0cb374
        self.name = env_name
        self.is_atari = 'ALE' in env_name
        self.env = env
        self.dataset = dataset
        self.args = args

        self.action_type = type(self.env.action_space)
        self.observation_type = type(self.env.observation_space)
        assert self.action_type in supported_spaces, f'Unsupported action space: {self.env.action_space}'
        assert self.observation_type in supported_spaces, f'Unsupported observation space: {self.env.observation_space}'

        # Determine types of obseravation, action for task
        if type(self.env.observation_space) == gym.spaces.Box:
            if len(self.env.observation_space.shape) == 2 or len(self.env.observation_space.shape) == 3:
                obs_str = 'images'
            else:
                obs_str = 'continuous_obs'
        elif type(self.env.observation_space) == gym.spaces.Discrete:
            obs_str = 'discrete_obs'
        self.obs_str = obs_str

        if obs_str == 'images':
            self.image_transform = ControlImageTransform(env, args.patch_size)
        else:
            self.image_transform = None
        
        if type(self.env.action_space) == gym.spaces.Box:
            action_str = 'continuous_actions'
        elif type(self.env.action_space) == gym.spaces.Discrete:
            action_str = 'discrete_actions'
        self.action_str = action_str


        self.action_tokens = tokens_per_space(self.env.action_space)
        if obs_str == 'images':
            # Calculate tokens after image transform
            image_shape = self.image_transform.transform(torch.tensor(env.observation_space.sample())).shape
            self.observation_tokens = image_shape[-1] // args.patch_size * image_shape[-2] // args.patch_size
        else:
            self.observation_tokens = tokens_per_space(self.env.observation_space)

        self.tokens_per_timestep =  self.action_tokens + self.observation_tokens + 1 # additional separator token
        assert context_len >= self.tokens_per_timestep, f'Context length must be at least {self.tokens_per_timestep} for env {env_name}'

        # If sampled episode needs a prompt, this specifies what proportion of tokens should be from the prompt
        self.training_prompt_len_proportion = training_prompt_len_proportion 
        assert self.training_prompt_len_proportion >= 0 and self.training_prompt_len_proportion <= 1
        
        # Specifies if prompt should come from the same episode as the main chunk during training
        self.share_prompt_episodes = share_prompt_episodes

        # Ways of sampling prompts
        self.prompt_types = ['start', 'end','uniform']

        # If prompts should be sampled from top k episodes, or uniform during eval
        self.top_k_prompting = top_k_prompting
        if self.top_k_prompting is not None:
            assert self.top_k_prompting > 0 and self.top_k_prompting <= self.dataset.total_episodes, 'top k must be between 0 and total episodes for all datasets'
            # calculate top k ep ids
            ep_returns = np.array([ep.rewards.sum() for ep in self.dataset])
            self.top_ids = np.argsort(ep_returns)[-self.top_k_prompting:]
        else:
            self.top_ids = None

    
    def evaluate(self, model: GatoPolicy, n_iterations, deterministic=True, promptless_eval=False):
        # serial evaluation
        returns = []
        clipped_returns = []
        ep_lens = []
        metrics = {}

        context_timesteps = model.context_len // self.tokens_per_timestep # amount of timesteps that fit into context

        for i in range(n_iterations):
            observation, info = self.env.reset()

            # sample prompt
            input_dict = self.sample_batch_configurable(batch_size=1, device=model.device, prompt_proportions=[1.], prompt_types = ['end'], max_tokens = model.context_len, share_prompt_episodes=True,ep_ids=self.top_ids)[0]
            
            # infer dtypes
            action_type = input_dict[self.action_str].dtype

            if promptless_eval:
                input_dict = None

            done = False
            ep_return = 0
            ep_clipped_return = 0
            ep_len = 0
            while not done:
                new_obs = torch.tensor(observation, device=model.device).unsqueeze(0)
                if self.image_transform is not None:
                    new_obs = self.image_transform.transform(new_obs)
                # append new observation, and pad actions
                if input_dict is not None:
                    input_dict[self.obs_str] = torch.cat([input_dict[self.obs_str], new_obs], dim=0)
                    input_dict[self.action_str] = torch.cat([input_dict[self.action_str], torch.zeros(1, self.action_tokens, device=model.device, dtype=action_type)], dim=0)
                else:
                    input_dict = {
                        self.obs_str: new_obs,
                        self.action_str: torch.zeros(1, self.action_tokens, device=model.device, dtype=action_type),
                    }

                # trim to context length
                input_dict[self.obs_str] = input_dict[self.obs_str][-context_timesteps:,]
                input_dict[self.action_str] = input_dict[self.action_str][-context_timesteps:,]
                action = model.predict_control(input_dict, task=self, deterministic=deterministic)
                input_dict[self.action_str][-1,] = action
                np_action = action.cpu().numpy()
                observation, reward, terminated, truncated, info = self.env.step(np_action)
                done = terminated or truncated
                ep_return += reward 
                ep_clipped_return += np.clip(reward, -1.0, 1.0)
                ep_len += 1
            returns.append(ep_return)
            clipped_returns.append(ep_clipped_return)
            ep_lens.append(ep_len)

        metrics['mean_return'] = np.mean(returns)
        metrics['mean_episode_len'] = np.mean(ep_lens)
        # Only log clipped return for atari
        if self.is_atari:
            metrics['mean_clipped_return'] = np.mean(clipped_returns)
        return metrics
    
    def sample_batch(self, vanilla_batch_size:int , prompted_batch_sizes: dict, device, max_tokens=1024):

        episode_dicts = []

        # Determine batch sizes
        prompted_batch_size = 0
        for prompt_type, batch_size in prompted_batch_sizes.items():
            assert prompt_type in self.prompt_types
            prompted_batch_size += batch_size

        batch_size = vanilla_batch_size + prompted_batch_size
        prompt_propotions = []
        prompt_types = []

        for i in range(vanilla_batch_size):
            prompt_propotions.append(0)
            prompt_types.append(None) # should not be used
        
        for prompt_type, prompt_batch_size in prompted_batch_sizes.items():
            prompt_propotions += [self.training_prompt_len_proportion] * prompt_batch_size
            prompt_types += [prompt_type] * prompt_batch_size
        
        assert len(prompt_propotions) == batch_size and len(prompt_types) == batch_size, f'Batch size mismatch: {len(prompt_propotions)} != {batch_size} or {len(prompt_types)} != {batch_size}'
        episode_dicts = self.sample_batch_configurable(
            batch_size,
            device,
            prompt_propotions,
            prompt_types,
            max_tokens=max_tokens,
            share_prompt_episodes=self.share_prompt_episodes
        )
        
        return episode_dicts

    def sample_batch_configurable(
            self, batch_size: int, 
            device: str, 
            prompt_proportions: list, 
            prompt_types: list, 
            max_tokens: int = 1024, 
            share_prompt_episodes=True,
            ep_ids = None
        ):
        # Samples a batch of episodes, where each episode has maximum of max_tokens tokens
        # This will return a list of dictionaries, where each dicionary contains variable length tensors,
        # This is in constrast to returning single tensors which contain all episodes with padding

        # Maximum number of timesteps we can fit in context
        num_timesteps = max_tokens // self.tokens_per_timestep

        # List of numpy arrays for each episode 
        episodes_data = {
            'actions': [],
            'observations': [],
        }

        # Filter dataset if filter function is provided
        all_episodes = self.sample_episodes(n_episodes=batch_size, episode_indices=ep_ids)

        if share_prompt_episodes:
            main_episodes = all_episodes
            prompt_episodes = all_episodes
        else:
            main_episodes = all_episodes
            # prompts come from different episodes
            prompt_episodes = all_episodes[1:] + all_episodes[:1]

        # If prompt_proportion is nonzero, then each episode has a proportion of its tokens replaced with a prompt 

        # sample "non-prompt" chunk from each episode
        timesteps_for_mains = []
        timesteps_for_prompts = []
        for i, episode in enumerate(main_episodes):
            timesteps_for_main = round(num_timesteps * (1 - prompt_proportions[i]))
            timesteps_for_mains.append(timesteps_for_main) # max main size
            timesteps_for_prompts.append(num_timesteps - timesteps_for_main) # max prompt size
            ep_len = episode.total_timesteps
            
            if timesteps_for_main >= ep_len:
                # sample entire episode
                start = 0
                end = ep_len - 1
            else:
                # sample which timestep to start with
                start = np.random.randint(0, ep_len - timesteps_for_main)
                end = start + timesteps_for_main
            observations = episode.observations[start:end,]
            actions = episode.actions[start:end,]

            episodes_data['observations'].append(observations)
            episodes_data['actions'].append(actions)

        # add prompt
        for i, episode in enumerate(prompt_episodes):
            ep_len = episode.total_timesteps
            timesteps_for_prompt = timesteps_for_prompts[i]
            prompt_type = prompt_types[i]
            if timesteps_for_prompt > 0:
                assert prompt_type in self.prompt_types, 'Invalid prompt type'
                if timesteps_for_prompt >= ep_len:
                    # sample entire episode
                    prompt_start = 0
                    prompt_end = ep_len - 1
                if prompt_type == 'start':
                    prompt_start = 0
                    prompt_end = timesteps_for_prompt - 1
                elif prompt_type == 'end':
                    prompt_end = ep_len - 1
                    prompt_start = prompt_end - timesteps_for_prompt + 1
                elif prompt_type == 'uniform':
                    prompt_start = np.random.randint(0, ep_len - timesteps_for_prompt)
                    prompt_end = prompt_start + timesteps_for_prompt - 1

                # Extract prompt and add to main chunk
                prompt_obs = episode.observations[prompt_start:(prompt_end + 1),]
                prompt_actions = episode.actions[prompt_start:(prompt_end + 1),]
                episodes_data['observations'][i] = np.concatenate([prompt_obs, episodes_data['observations'][i]], axis=0)
                episodes_data['actions'][i] = np.concatenate([prompt_actions, episodes_data['actions'][i]], axis=0)


        # Convert to dictionary for each episode
        episode_dicts = []

        for i in range(batch_size):
            actions = episodes_data['actions'][i]
            observations = episodes_data['observations'][i]

            # convert observations to tensors
            if type(self.env.observation_space) == gym.spaces.Box:
                observations = torch.tensor(observations, dtype=torch.float32, device=device)
            elif type(self.env.observation_space) == gym.spaces.Discrete:
                observations = torch.tensor(observations, dtype=torch.int32, device=device)
            
            # apply image transforms
            if self.image_transform is not None:
                observations = self.image_transform.transform(observations)
            
            # convert actions to tensors
            if type(self.env.action_space) == gym.spaces.Box:
                actions = torch.tensor(actions, dtype=torch.float32, device=device)
            elif type(self.env.action_space) == gym.spaces.Discrete:
                actions = torch.tensor(actions, dtype=torch.int32, device=device)
            
            # make sure actions are 2D
            actions = actions.reshape(actions.shape[0], self.action_tokens)
            episode_dict = {
                self.action_str: actions,
                self.obs_str: observations,
            }
            episode_dicts.append(episode_dict)
        return episode_dicts
    
    # Extension of default Minari sample_episodes where custom episode_indices can be passed
    def sample_episodes(self, n_episodes: int, episode_indices: list = None):
        """Sample n number of episodes from the dataset.

        Args:
            n_episodes (Optional[int], optional): number of episodes to sample.
        """
        if episode_indices is None:
            episode_indices = self.dataset._episode_indices
        indices = self.dataset._generator.choice(
            episode_indices, size=n_episodes, replace=False
        )
        episodes = self.dataset._data.get_episodes(indices)
        return list(map(lambda data: EpisodeData(**data), episodes))

        


class ControlImageTransform:
    def __init__(self, env, patch_size=16):
        self.env = env
        self.patch_size = patch_size

        assert type(self.env.observation_space) == gym.spaces.Box, 'Only supports Box observation space'
        assert len(self.env.observation_space.shape) == 3 or len(self.env.observation_space.shape) == 2, 'Only supports 2D or 3D observation space'

        self.channel_first = None
        self.grayscale = False

        # Check if grayscale or RGB
        if len(self.env.observation_space.shape) == 3:
            # Check if channel first or channel last
            assert self.env.observation_space.shape[0] == 3 or self.env.observation_space.shape[-1] == 3, '3 channel first or channel last'
            self.channel_first = self.env.observation_space.shape[0] == 3
            if self.channel_first:
                self.height = self.env.observation_space.shape[1]
                self.width = self.env.observation_space.shape[2]
            else:
                self.height = self.env.observation_space.shape[0]
                self.width = self.env.observation_space.shape[1]
        else:
            self.grayscale = True
            self.height = self.env.observation_space.shape[0]
            self.width = self.env.observation_space.shape[1]

        # check how much padding is needed
        self.padding_h = 0
        self.padding_w = 0
        if self.height % self.patch_size != 0:
            self.padding_h = self.patch_size - (self.height % self.patch_size)
        if self.width % self.patch_size != 0:
            self.padding_w = self.patch_size - (self.width % self.patch_size)

    def transform(self, images: torch.Tensor):
        if self.grayscale:
            images = images.reshape(-1, 1, self.height, self.width)
            images = images.repeat(1, 3, 1, 1)
        else:
            if not self.channel_first:
                images = images.permute(0, 3, 1, 2)
        # all images now B X 3 X H X W, add padding:
        images = torch.nn.functional.pad(images, (0, self.padding_w, 0, self.padding_h), value=0) # left, right, top, bottom padding
        return images<|MERGE_RESOLUTION|>--- conflicted
+++ resolved
@@ -28,12 +28,8 @@
 class ControlTask(Task):
     def __init__(
             self,
-<<<<<<< HEAD
             env_name: str,
-=======
-            env_name: str, 
->>>>>>> ad0cb374
-            env: gym.Env, 
+            env: gym.Env,
             dataset: minari.MinariDataset, 
             context_len: int,
             args,
@@ -41,11 +37,7 @@
             share_prompt_episodes=True,
             top_k_prompting=None
         ):
-<<<<<<< HEAD
         super().__init__()
-=======
-        super().__init__(TaskTypeEnum.CONTROL.value)
->>>>>>> ad0cb374
         self.name = env_name
         self.is_atari = 'ALE' in env_name
         self.env = env
