from __future__ import annotations
# supports dataset in huggingface datasets library for now
from datasets import load_dataset, concatenate_datasets
from gato.tasks.task import Task
import numpy as np
from torch import nn
from typing import TYPE_CHECKING, List,Dict
from transformers import AutoTokenizer
import torch
import copy

if TYPE_CHECKING:
    from gato.policy.gato_policy import GatoPolicy

class TextTask(Task): 
<<<<<<< HEAD
    def __init__(self, task_type, dataset_names:List[str], dataset_paths:List[str], context_length:int, tokenizer_model:str):
        super().__init__(task_type)
=======
    def __init__(self, dataset_names:List[str], dataset_paths:List[str], context_length:int, tokenizer_model:str):
        super().__init__()
>>>>>>> b66b48b8
        self.context_length = context_length
        self.text_tokenizer = AutoTokenizer.from_pretrained(tokenizer_model)
        text_datasets_list = []
        assert len(dataset_names) == len(dataset_paths), "The dataset names and paths parameters should have corresponding values and hence equal lengths"
        for i, text_dataset in enumerate(dataset_names):
            text_datasets_list.append(load_dataset(path=dataset_paths[i], name=text_dataset))
        if len(text_datasets_list) == 1:
            self.text_dataset = text_datasets_list[0]
        else:            
            # https://huggingface.co/docs/datasets/v2.14.4/en/process#concatenate
            # must have the same feature columns
            self.text_dataset = concatenate_datasets(text_datasets_list)

        
    def sample_batch(self, batch_size, is_test=False)->List[Dict]:
        """Gets called during training and test both, fetch as many examples as batch_size param."""
        partition = 'train' if not is_test else 'test'
        random_indices = np.random.randint(0, len(self.text_dataset[partition]), size=batch_size)
        tokenized_outputs = self.text_tokenizer(self.text_dataset[partition][random_indices]['text'], truncation=True,
            max_length=self.context_length,
            return_overflowing_tokens=True,
            return_length=True)
        
        batch_dicts = []
        count = 0 
        # todo - ii. vectorize this? Also do we wanna impose any length constraint?
        for length, input_ids in zip(tokenized_outputs["length"], tokenized_outputs["input_ids"]):
            # we only pick non-empty string examples right now
            if length > 0:
                batch_example_dict = {
                    'text': input_ids,  # A list of tokens
                    'images': None,
                    'continuous_obs': None,
                    'discrete_obs': None,
                    'continuous_actions': None,
                    'discrete_actions': None
                }
                batch_dicts.append(batch_example_dict)
                count += 1
                if count == batch_size:
                    break
        
        return batch_dicts
        
    def evaluate(self, model: GatoPolicy, num_examples_to_test=50, deterministic=True, log_examples_to_output=False):
        tokenizer = model.text_tokenizer
        loss_fn = nn.CrossEntropyLoss()
        total_loss = 0
        total_tokens = 0
        
        if num_examples_to_test > len(self.text_dataset['test']):
            print(f'num_examples_to_test chosen is more than test examples, so setting it to whole test dataset.')
            num_examples_to_test = len(self.text_dataset['test'])

        if log_examples_to_output:
            print(f'--- examples ---')
        
        batch_dicts = self.sample_batch(num_examples_to_test, is_test=True)
        print(f'Num of examples to test : {num_examples_to_test} | Actual batch size of test data : {len(batch_dicts)}')
        
        actual_examples_tested = 0
        for idx in range(min(num_examples_to_test, len(batch_dicts))):
            batch_dict = batch_dicts[idx]
            
            # Split the tokens into input and target tokens
            tokens = batch_dict['text']
            ith_position = np.random.randint(1, len(tokens))
            input_tokens = tokens[:ith_position]
            target_tokens = tokens[ith_position:]

            new_batch_dict = copy.deepcopy(batch_dict)
            new_batch_dict['text'] = input_tokens

            # Generate prediction
            pred_logits, pred_tokens = model.predict_text(new_batch_dict, max_length=len(target_tokens), deterministic=deterministic)
            # todo: pull 50 into a CLI argument in train.py
            if log_examples_to_output and idx%50==0:
                print(f'Text Example : {tokenizer.decode(batch_dict["text"])} \n Input passed to model : {tokenizer.decode(new_batch_dict["text"])} \n Predicted output : {tokenizer.decode(pred_tokens)}')
                print("----")

            # Calculate loss
            target_tokens = torch.Tensor(target_tokens).long()
            loss = loss_fn(pred_logits, target_tokens.to(model.device))
            total_loss += loss.item()
            total_tokens += len(target_tokens)
            actual_examples_tested += 1
        if log_examples_to_output:
            print(f'--- examples end ---')

        avg_loss = total_loss / actual_examples_tested
        perplexity = torch.exp(torch.tensor(avg_loss))

        metrics = {
            'loss': avg_loss,
            'perplexity': perplexity.item()
        }
        return metrics<|MERGE_RESOLUTION|>--- conflicted
+++ resolved
@@ -13,13 +13,8 @@
     from gato.policy.gato_policy import GatoPolicy
 
 class TextTask(Task): 
-<<<<<<< HEAD
-    def __init__(self, task_type, dataset_names:List[str], dataset_paths:List[str], context_length:int, tokenizer_model:str):
-        super().__init__(task_type)
-=======
     def __init__(self, dataset_names:List[str], dataset_paths:List[str], context_length:int, tokenizer_model:str):
         super().__init__()
->>>>>>> b66b48b8
         self.context_length = context_length
         self.text_tokenizer = AutoTokenizer.from_pretrained(tokenizer_model)
         text_datasets_list = []
