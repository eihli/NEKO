import argparse
import os
import json
import time

import torch

from peft import LoraConfig, TaskType, get_peft_model
from accelerate import Accelerator


from gato.utils.utils import DotDict
from gato.policy.gato_policy import GatoPolicy
from gato.envs.setup_env import load_envs
from gato.tasks.control_task import ControlTask
<<<<<<< HEAD
=======
from gato.tasks.text_task import TextTask
from gato.tasks.task import TaskTypeEnum
>>>>>>> ad0cb374


def main(args):
    # load checkpoint
    gato_checkpoint = torch.load(args.model_path, map_location=args.device)

    # load args
    if args.args_path is None:
        args_path = os.path.join(os.path.dirname(args.model_path), 'args.json')
    else:
        args_path = args.args_path
    
    training_args = json.load(open(args_path, 'r'))
    if not ('lora' in training_args and training_args['lora']):
        training_args['pretrained_lm'] = None

    # update args with eval_args
    for k, v in args.items():
        if v is not None:
            training_args[k] = v

    eval_args = DotDict(training_args)

    env_args = {
        'render_mode': 'human' if args.render else None,
    }

    envs, datasets = load_envs(eval_args.control_datasets, env_args) # Load Minari datasets and corresponding Gym environments

    tasks = []
    env_names = []
    for env, dataset in zip(envs, datasets):
        task = ControlTask(
<<<<<<< HEAD
            env.unwrapped.spec.id,
=======
            env.unwrapped.spec.id, 
>>>>>>> ad0cb374
            env, 
            dataset,
            args = eval_args,
            context_len=eval_args.sequence_length,
            training_prompt_len_proportion=eval_args.prompt_len_proportion,
            share_prompt_episodes = not eval_args.unique_prompt_episodes,
            top_k_prompting = args.top_k
        )
        env_names.append(env.unwrapped.spec.id)
        tasks.append(task)
    print('Evaluating on envs:', env_names)

    if len(args.text_datasets) > 0:
        # add text datasets
        tasks.append(TextTask(args.text_datasets, args.text_datasets_paths, args.sequence_length, tokenizer_model=args.tokenizer_model_name)) 

    model = GatoPolicy(
        device=eval_args.device,
        embed_dim=eval_args.embed_dim,
        layers=eval_args.layers,
        heads=eval_args.heads,
        dropout=eval_args.dropout,
        mu=eval_args.mu,
        M=eval_args.M,
        patch_size=eval_args.patch_size,
        resid_mid_channels=eval_args.resid_mid_channels,
        continuous_tokens=eval_args.continuous_tokens,
        discrete_tokens=eval_args.discrete_tokens,
        context_len=eval_args.sequence_length,
        use_patch_pos_encoding=not eval_args.disable_patch_pos_encoding,
        use_pos_encoding=not eval_args.disable_inner_pos_encoding,
        activation_fn=eval_args.activation_fn,
        pretrained_lm=eval_args.pretrained_lm,
        flash=eval_args.flash
    )
    if eval_args.get('lora', False):
        assert eval_args.pretrained_lm is not None, 'Must specify pretrained LM for LORA'
        peft_config = LoraConfig(task_type=TaskType.CAUSAL_LM, inference_mode=False, r=eval_args.lora_r, lora_alpha=eval_args.lora_alpha, lora_dropout=eval_args.lora_dropout)
        model.transformer = get_peft_model(model.transformer, peft_config)

    model.load_state_dict(gato_checkpoint)

    accelerator = Accelerator(cpu=eval_args.cpu, mixed_precision=eval_args.mixed_precision)
    model = accelerator.prepare(model)
    eval_args.device = accelerator.device                


    model = model.to(eval_args.device)
    model.device = eval_args.device

    logs = {}
    model.eval()
    eval_start = time.time()
    
    # loop over eval for each task
    with torch.no_grad():
        for task in tasks:
            if task.task_type == TaskTypeEnum.CONTROL.value:
                eval_logs = task.evaluate(model, n_iterations=eval_args.eval_episodes, deterministic=eval_args.eval_mode == 'deterministic', promptless_eval=eval_args.promptless_eval)
                for k, v in eval_logs.items():
                    logs[f'evaluation/{task.name}/{k}'] = v
            elif task.task_type == TaskTypeEnum.TEXT.value:
                eval_logs = task.evaluate(model, eval_args.eval_text_num_examples, deterministic=eval_args.eval_mode == 'deterministic', log_examples_to_output=eval_args.eval_text_log_examples)
                for k, v in eval_logs.items():
                    logs[f'evaluation/text/{k}'] = v

    logs['time/evaluation'] = time.time() - eval_start

    print('=' * 80)
    print(f'Evaluation results:')
    for k, v in logs.items():
        print(f'{k}: {v}')


if __name__ == '__main__':
    parser = argparse.ArgumentParser()
    parser.add_argument('--model_path', type=str, default=None) # path to model checkpoint
    parser.add_argument('--args_path', type=str, default=None) # path to args.json file, will use args from same dir if None

    parser.add_argument('--cpu', default=False, action='store_true')

    # evaluation
    parser.add_argument('--eval_mode', type=str, default='deterministic', choices=['deterministic', 'stochastic'])
    
    # evaluation - control
    parser.add_argument('--eval_episodes', type=int, default=None)
    parser.add_argument('--promptless_eval', action='store_true', default=None)
    parser.add_argument('--top_k', type=int, default=None) # sample prompts only from top k episodes
    parser.add_argument('--render', action='store_true', default=None)
    
    # evaluation - text
    parser.add_argument('--sequence_length', '-k', type=int, default=1024) # number of tokens in seq
    parser.add_argument('--tokenizer_model_name', type=str, default='gpt2')
    parser.add_argument('--eval_text_num_examples', type=int, default=100)
    parser.add_argument('--eval_text_log_examples', action='store_true', default=False)

    # datasets / envs
    parser.add_argument('--control_datasets', type=str, nargs='+', default=None)
    parser.add_argument('--text_datasets', type=str, nargs='+', default=[]) # ['wikitext-2-v1']
    parser.add_argument('--text_datasets_paths', type=str, nargs='+', default=[]) # ['wikitext']

    args = parser.parse_args()
    args = DotDict(vars(args))
    main(args)<|MERGE_RESOLUTION|>--- conflicted
+++ resolved
@@ -13,11 +13,6 @@
 from gato.policy.gato_policy import GatoPolicy
 from gato.envs.setup_env import load_envs
 from gato.tasks.control_task import ControlTask
-<<<<<<< HEAD
-=======
-from gato.tasks.text_task import TextTask
-from gato.tasks.task import TaskTypeEnum
->>>>>>> ad0cb374
 
 
 def main(args):
@@ -51,12 +46,8 @@
     env_names = []
     for env, dataset in zip(envs, datasets):
         task = ControlTask(
-<<<<<<< HEAD
             env.unwrapped.spec.id,
-=======
-            env.unwrapped.spec.id, 
->>>>>>> ad0cb374
-            env, 
+            env,
             dataset,
             args = eval_args,
             context_len=eval_args.sequence_length,
